--- conflicted
+++ resolved
@@ -20,13 +20,6 @@
       linux_6_1_arguments_override: "-Xswiftc -strict-concurrency=complete --explicit-target-dependency-import-check error"
       linux_nightly_next_arguments_override: "-Xswiftc -strict-concurrency=complete --explicit-target-dependency-import-check error"
       linux_nightly_main_arguments_override: "-Xswiftc -strict-concurrency=complete --explicit-target-dependency-import-check error"
-<<<<<<< HEAD
-
-  static-sdk:
-    name: Static SDK
-    # Workaround https://github.com/nektos/act/issues/1875
-    uses: apple/swift-nio/.github/workflows/static_sdk.yml@main
-=======
       windows_6_0_enabled: true
       windows_6_1_enabled: true
       windows_nightly_6_1_enabled: true
@@ -42,4 +35,7 @@
     with:
       runner_pool: nightly
       build_scheme: swift-openapi-urlsession
->>>>>>> b799051f
+
+  static-sdk:
+    name: Static SDK
+    uses: apple/swift-nio/.github/workflows/static_sdk.yml@main